--- conflicted
+++ resolved
@@ -154,15 +154,6 @@
       batch.get('photo', 'me/photo/$value', ['user.read']);
     }
     const response = await batch.executeAll();
-<<<<<<< HEAD
-    const photoResponse = response.get('photo');
-    if (photoResponse) {
-      photo = photoResponse.content;
-    }
-    const userResponse = response.get('user');
-    if (userResponse) {
-      user = userResponse.content;
-=======
     const eTag = response.get('photo').headers['ETag'];
     photo = response.get('photo').content;
     user = response.get('user').content;
@@ -173,7 +164,6 @@
     }
     if (photosCacheEnabled()) {
       storePhotoInCache(userId || 'me', 'users', { eTag, photo: photo });
->>>>>>> 2ee0694c
     }
   } else if (!photo) {
     // get photo from graph
